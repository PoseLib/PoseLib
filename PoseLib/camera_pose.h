// Copyright (c) 2020, Viktor Larsson
// All rights reserved.
//
// Redistribution and use in source and binary forms, with or without
// modification, are permitted provided that the following conditions are met:
//
//     * Redistributions of source code must retain the above copyright
//       notice, this list of conditions and the following disclaimer.
//
//     * Redistributions in binary form must reproduce the above copyright
//       notice, this list of conditions and the following disclaimer in the
//       documentation and/or other materials provided with the distribution.
//
//     * Neither the name of the copyright holder nor the
//       names of its contributors may be used to endorse or promote products
//       derived from this software without specific prior written permission.
//
// THIS SOFTWARE IS PROVIDED BY THE COPYRIGHT HOLDERS AND CONTRIBUTORS "AS IS"
// AND ANY EXPRESS OR IMPLIED WARRANTIES, INCLUDING, BUT NOT LIMITED TO, THE
// IMPLIED WARRANTIES OF MERCHANTABILITY AND FITNESS FOR A PARTICULAR PURPOSE
// ARE DISCLAIMED. IN NO EVENT SHALL <COPYRIGHT HOLDER> BE LIABLE FOR ANY
// DIRECT, INDIRECT, INCIDENTAL, SPECIAL, EXEMPLARY, OR CONSEQUENTIAL DAMAGES
// (INCLUDING, BUT NOT LIMITED TO, PROCUREMENT OF SUBSTITUTE GOODS OR SERVICES;
// LOSS OF USE, DATA, OR PROFITS; OR BUSINESS INTERRUPTION) HOWEVER CAUSED AND
// ON ANY THEORY OF LIABILITY, WHETHER IN CONTRACT, STRICT LIABILITY, OR TORT
// (INCLUDING NEGLIGENCE OR OTHERWISE) ARISING IN ANY WAY OUT OF THE USE OF THIS
// SOFTWARE, EVEN IF ADVISED OF THE POSSIBILITY OF SUCH DAMAGE.

#ifndef POSELIB_CAMERA_POSE_H_
#define POSELIB_CAMERA_POSE_H_

#include "PoseLib/misc/quaternion.h"
#include "alignment.h"
#include "misc/camera_models.h"

#include <Eigen/Dense>
#include <vector>

namespace poselib {

struct alignas(32) CameraPose {
    EIGEN_MAKE_ALIGNED_OPERATOR_NEW

    // Rotation is represented as a unit quaternion
    // with real part first, i.e. QW, QX, QY, QZ
    Eigen::Vector4d q;
    Eigen::Vector3d t;

    // Constructors (Defaults to identity camera)
    CameraPose() : q(1.0, 0.0, 0.0, 0.0), t(0.0, 0.0, 0.0) {}
    CameraPose(const Eigen::Vector4d &qq, const Eigen::Vector3d &tt) : q(qq), t(tt) {}
    CameraPose(const Eigen::Matrix3d &R, const Eigen::Vector3d &tt) : q(rotmat_to_quat(R)), t(tt) {}

    // Helper functions
    inline Eigen::Matrix3d R() const { return quat_to_rotmat(q); }
    inline Eigen::Matrix<double, 3, 4> Rt() const {
        Eigen::Matrix<double, 3, 4> tmp;
        tmp.block<3, 3>(0, 0) = quat_to_rotmat(q);
        tmp.col(3) = t;
        return tmp;
    }
    inline Eigen::Vector3d rotate(const Eigen::Vector3d &p) const { return quat_rotate(q, p); }
    inline Eigen::Vector3d derotate(const Eigen::Vector3d &p) const { return quat_rotate(quat_conj(q), p); }
    inline Eigen::Vector3d apply(const Eigen::Vector3d &p) const { return rotate(p) + t; }
    inline Eigen::Vector3d apply_inverse(const Eigen::Vector3d &p) const { return derotate(p - t); }
    inline CameraPose inverse() const { return CameraPose(quat_conj(q), -derotate(t)); }
    inline CameraPose compose(const CameraPose &p) { return CameraPose(quat_multiply(q, p.q), t + rotate(p.t)); }
    inline Eigen::Vector3d center() const { return -derotate(t); }
};

typedef std::vector<CameraPose> CameraPoseVector;

struct alignas(32) Image {
    EIGEN_MAKE_ALIGNED_OPERATOR_NEW
    // Struct simply holds information about camera and its pose
    CameraPose pose;
    Camera camera;

    // Constructors (Defaults to identity camera and pose)
    Image() : pose(CameraPose()), camera(Camera()) {}
    Image(CameraPose pose, Camera camera) : pose(std::move(pose)), camera(std::move(camera)) {}
};

typedef std::vector<Image> ImageVector;

struct alignas(32) ImagePair {
    EIGEN_MAKE_ALIGNED_OPERATOR_NEW
    // Struct simply holds information about two cameras and their relative pose
    CameraPose pose;
    Camera camera1;
    Camera camera2;

    // Constructors (Defaults to identity camera and poses)
    ImagePair() : pose(CameraPose()), camera1(Camera()), camera2(Camera()) {}
    ImagePair(CameraPose pose, Camera camera1, Camera camera2)
        : pose(std::move(pose)), camera1(std::move(camera1)), camera2(std::move(camera2)) {}
};

typedef std::vector<ImagePair> ImagePairVector;

<<<<<<< HEAD
struct alignas(32) ProjectiveImagePair {
    EIGEN_MAKE_ALIGNED_OPERATOR_NEW
    Eigen::Matrix3d F;
    Camera camera1, camera2;
    ProjectiveImagePair() : F(Eigen::Matrix3d::Identity()), camera1(Camera()), camera2(Camera()) {}
    ProjectiveImagePair(Eigen::Matrix3d F, Camera camera1, Camera camera2) : F(F), camera1(camera1), camera2(camera2) {}
};
=======
>>>>>>> 7a0bd01e
} // namespace poselib

#endif<|MERGE_RESOLUTION|>--- conflicted
+++ resolved
@@ -98,7 +98,6 @@
 
 typedef std::vector<ImagePair> ImagePairVector;
 
-<<<<<<< HEAD
 struct alignas(32) ProjectiveImagePair {
     EIGEN_MAKE_ALIGNED_OPERATOR_NEW
     Eigen::Matrix3d F;
@@ -106,8 +105,6 @@
     ProjectiveImagePair() : F(Eigen::Matrix3d::Identity()), camera1(Camera()), camera2(Camera()) {}
     ProjectiveImagePair(Eigen::Matrix3d F, Camera camera1, Camera camera2) : F(F), camera1(camera1), camera2(camera2) {}
 };
-=======
->>>>>>> 7a0bd01e
 } // namespace poselib
 
 #endif