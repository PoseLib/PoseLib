// Copyright (c) 2021, Viktor Larsson
// All rights reserved.
//
// Redistribution and use in source and binary forms, with or without
// modification, are permitted provided that the following conditions are met:
//
//     * Redistributions of source code must retain the above copyright
//       notice, this list of conditions and the following disclaimer.
//
//     * Redistributions in binary form must reproduce the above copyright
//       notice, this list of conditions and the following disclaimer in the
//       documentation and/or other materials provided with the distribution.
//
//     * Neither the name of the copyright holder nor the
//       names of its contributors may be used to endorse or promote products
//       derived from this software without specific prior written permission.
//
// THIS SOFTWARE IS PROVIDED BY THE COPYRIGHT HOLDERS AND CONTRIBUTORS "AS IS"
// AND ANY EXPRESS OR IMPLIED WARRANTIES, INCLUDING, BUT NOT LIMITED TO, THE
// IMPLIED WARRANTIES OF MERCHANTABILITY AND FITNESS FOR A PARTICULAR PURPOSE
// ARE DISCLAIMED. IN NO EVENT SHALL COPYRIGHT HOLDERS OR CONTRIBUTORS BE LIABLE
// FOR ANY DIRECT, INDIRECT, INCIDENTAL, SPECIAL, EXEMPLARY, OR CONSEQUENTIAL DAMAGES
// (INCLUDING, BUT NOT LIMITED TO, PROCUREMENT OF SUBSTITUTE GOODS OR SERVICES;
// LOSS OF USE, DATA, OR PROFITS; OR BUSINESS INTERRUPTION) HOWEVER CAUSED AND
// ON ANY THEORY OF LIABILITY, WHETHER IN CONTRACT, STRICT LIABILITY, OR TORT
// (INCLUDING NEGLIGENCE OR OTHERWISE) ARISING IN ANY WAY OUT OF THE USE OF THIS
// SOFTWARE, EVEN IF ADVISED OF THE POSSIBILITY OF SUCH DAMAGE.

#ifndef POSELIB_ROBUST_TYPES_H_
#define POSELIB_ROBUST_TYPES_H_

#include "alignment.h"

#include <Eigen/Dense>
#include <vector>

namespace poselib {

struct RansacOptions {
    size_t max_iterations = 100000;
    size_t min_iterations = 1000;
    double dyn_num_trials_mult = 3.0;
    double success_prob = 0.9999;
    unsigned long seed = 0;
    // If we should use PROSAC sampling. Assumes data is sorted
    bool progressive_sampling = false;
    size_t max_prosac_iterations = 100000;
<<<<<<< HEAD
=======
    // Whether we should use real focal length checking: https://arxiv.org/abs/2311.16304
    // Assumes that principal points of both cameras are at origin.
    bool real_focal_check = false;
    // Whether to treat the input 'best_model' as an initial model and score it before running the main RANSAC loop
    bool score_initial_model = false;
>>>>>>> 7a0bd01e
};

struct RansacStats {
    size_t refinements = 0;
    size_t iterations = 0;
    size_t num_inliers = 0;
    double inlier_ratio = 0;
    double model_score = std::numeric_limits<double>::max();
};

struct BundleOptions {
    size_t max_iterations = 100;
    enum LossType {
        TRIVIAL,
        TRUNCATED,
        HUBER,
        CAUCHY,
        // This is the TR-IRLS scheme from Le and Zach, 3DV 2021
        TRUNCATED_LE_ZACH
    } loss_type = LossType::CAUCHY;
    double loss_scale = 1.0;
    double gradient_tol = 1e-12;
    double step_tol = 1e-8;
    double initial_lambda = 1e-3;
    double min_lambda = 1e-10;
    double max_lambda = 1e10;
    bool verbose = false;

    bool refine_focal_length = false;
    bool refine_extra_params = false;
    bool refine_principal_point = false;
};

struct BundleStats {
    size_t iterations = 0;
    double initial_cost;
    double cost;
    double lambda;
    size_t invalid_steps;
    double step_norm;
    double grad_norm;
};

// Options for robust estimators
struct AbsolutePoseOptions {
    RansacOptions ransac;
    BundleOptions bundle;

    double max_error = 12.0;
    // For problems with multiple types of residuals, we can have different max errors for each type
    // If not set, max_error is used for all residuals
    std::vector<double> max_errors = {};

    // Only applicable for pure PnP problems (central, 2D-3D points only)
    bool estimate_focal_length = false;
    bool estimate_extra_params = false;

    // Minimum (effective) field-of-view to accept when estimating focal length
    // in degrees. Effective means based on the image points supplied
    // and not on the actual image size.
    // Setting to 0 (or negative) disables checking.
    double min_fov = 5.0; // circa 500mm lens 35mm-equivalent
};

struct RelativePoseOptions {
    RansacOptions ransac;
    BundleOptions bundle;

    // Inlier threshold
    double max_error = 1.0;

    bool estimate_focal_length = false;
    bool estimate_extra_params = false;
    bool shared_intrinsics = false;
    bool tangent_sampson = false;

    // Whether we should use real focal length checking: https://arxiv.org/abs/2311.16304
    // Assumes that principal points of both cameras are at origin.
    bool real_focal_check = false;
};

struct HomographyOptions {
    RansacOptions ransac;
    BundleOptions bundle;

    double max_error = 1.0;
};

typedef Eigen::Vector2d Point2D;
typedef Eigen::Vector3d Point3D;

// Used to store pairwise matches for generalized pose estimation
struct PairwiseMatches {
    EIGEN_MAKE_ALIGNED_OPERATOR_NEW
    size_t cam_id1, cam_id2;
    std::vector<Point2D> x1, x2;
};

struct Line2D {
    EIGEN_MAKE_ALIGNED_OPERATOR_NEW
    Line2D() {}
    Line2D(const Eigen::Vector2d &e1, const Eigen::Vector2d &e2) : x1(e1), x2(e2) {}
    Eigen::Vector2d x1, x2;
};
struct Line3D {
    EIGEN_MAKE_ALIGNED_OPERATOR_NEW
    Line3D() {}
    Line3D(const Eigen::Vector3d &e1, const Eigen::Vector3d &e2) : X1(e1), X2(e2) {}
    Eigen::Vector3d X1, X2;
};

} // namespace poselib

#endif<|MERGE_RESOLUTION|>--- conflicted
+++ resolved
@@ -45,14 +45,8 @@
     // If we should use PROSAC sampling. Assumes data is sorted
     bool progressive_sampling = false;
     size_t max_prosac_iterations = 100000;
-<<<<<<< HEAD
-=======
-    // Whether we should use real focal length checking: https://arxiv.org/abs/2311.16304
-    // Assumes that principal points of both cameras are at origin.
-    bool real_focal_check = false;
     // Whether to treat the input 'best_model' as an initial model and score it before running the main RANSAC loop
     bool score_initial_model = false;
->>>>>>> 7a0bd01e
 };
 
 struct RansacStats {
