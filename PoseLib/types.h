// Copyright (c) 2021, Viktor Larsson
// All rights reserved.
//
// Redistribution and use in source and binary forms, with or without
// modification, are permitted provided that the following conditions are met:
//
//     * Redistributions of source code must retain the above copyright
//       notice, this list of conditions and the following disclaimer.
//
//     * Redistributions in binary form must reproduce the above copyright
//       notice, this list of conditions and the following disclaimer in the
//       documentation and/or other materials provided with the distribution.
//
//     * Neither the name of the copyright holder nor the
//       names of its contributors may be used to endorse or promote products
//       derived from this software without specific prior written permission.
//
// THIS SOFTWARE IS PROVIDED BY THE COPYRIGHT HOLDERS AND CONTRIBUTORS "AS IS"
// AND ANY EXPRESS OR IMPLIED WARRANTIES, INCLUDING, BUT NOT LIMITED TO, THE
// IMPLIED WARRANTIES OF MERCHANTABILITY AND FITNESS FOR A PARTICULAR PURPOSE
// ARE DISCLAIMED. IN NO EVENT SHALL COPYRIGHT HOLDERS OR CONTRIBUTORS BE LIABLE
// FOR ANY DIRECT, INDIRECT, INCIDENTAL, SPECIAL, EXEMPLARY, OR CONSEQUENTIAL DAMAGES
// (INCLUDING, BUT NOT LIMITED TO, PROCUREMENT OF SUBSTITUTE GOODS OR SERVICES;
// LOSS OF USE, DATA, OR PROFITS; OR BUSINESS INTERRUPTION) HOWEVER CAUSED AND
// ON ANY THEORY OF LIABILITY, WHETHER IN CONTRACT, STRICT LIABILITY, OR TORT
// (INCLUDING NEGLIGENCE OR OTHERWISE) ARISING IN ANY WAY OUT OF THE USE OF THIS
// SOFTWARE, EVEN IF ADVISED OF THE POSSIBILITY OF SUCH DAMAGE.

#pragma once

#include "alignment.h"

#include <Eigen/Dense>
#include <limits>
#include <vector>

namespace poselib {

struct RansacOptions {
    size_t max_iterations = 100000;
    size_t min_iterations = 1000;
    double dyn_num_trials_mult = 3.0;
    double success_prob = 0.9999;
    double max_reproj_error = 12.0;  // used for 2D-3D matches
    double max_epipolar_error = 1.0; // used for 2D-2D matches
    unsigned long seed = 0;
    // If we should use PROSAC sampling. Assumes data is sorted
    bool progressive_sampling = false;
    size_t max_prosac_iterations = 100000;
    // Whether we should use real focal length checking: https://arxiv.org/abs/2311.16304
    // Assumes that principal points of both cameras are at origin.
    bool real_focal_check = false;
    // Whether to treat the input 'best_model' as an initial model and score it before running the main RANSAC loop
    bool score_initial_model = false;
    // Whether to estimate the shifts in the calibrated relative pose with monodepth.
    bool monodepth_estimate_shift = false;
    // The weight of the Sampson error compared to the reprojection error used by the monodepth estimators, which use
    // hybrid errors for LO.
    float monodepth_weight_sampson = 1.0;
};

struct RansacStats {
    size_t refinements = 0;
    size_t iterations = 0;
    size_t num_inliers = 0;
    double inlier_ratio = 0;
    double model_score = std::numeric_limits<double>::max();
};

struct BundleOptions {
    size_t max_iterations = 100;
    enum LossType {
        TRIVIAL,
        TRUNCATED,
        HUBER,
        CAUCHY,
        // This is truncated loss for the hybrid optimizer introduced as extension to Ding. et al. ICCV 2025
        TRUNCATED_CAUCHY,
        // This is the TR-IRLS scheme from Le and Zach, 3DV 2021
        TRUNCATED_LE_ZACH
    } loss_type = LossType::CAUCHY;
    double loss_scale = 1.0;
    double gradient_tol = 1e-10;
    double step_tol = 1e-8;
    double initial_lambda = 1e-3;
    double min_lambda = 1e-10;
    double max_lambda = 1e10;
    bool verbose = false;
};

struct BundleStats {
    size_t iterations = 0;
    double initial_cost;
    double cost;
    double lambda;
    size_t invalid_steps;
    double step_norm;
    double grad_norm;
};

typedef Eigen::Vector2d Point2D;
typedef Eigen::Vector3d Point3D;

// Used to store pairwise matches for generalized pose estimation
struct PairwiseMatches {
    EIGEN_MAKE_ALIGNED_OPERATOR_NEW
    size_t cam_id1, cam_id2;
    std::vector<Point2D> x1, x2;
};

struct Line2D {
    EIGEN_MAKE_ALIGNED_OPERATOR_NEW
    Line2D() {}
    Line2D(const Eigen::Vector2d &e1, const Eigen::Vector2d &e2) : x1(e1), x2(e2) {}
    Eigen::Vector2d x1, x2;
};
struct Line3D {
    EIGEN_MAKE_ALIGNED_OPERATOR_NEW
    Line3D() {}
    Line3D(const Eigen::Vector3d &e1, const Eigen::Vector3d &e2) : X1(e1), X2(e2) {}
    Eigen::Vector3d X1, X2;
};

<<<<<<< HEAD
// Options for hybrid RANSAC with multiple data types and minimal solvers.
// Extends RansacOptions with per-type thresholds.
struct HybridRansacOptions {
    size_t max_iterations = 100000;
    size_t min_iterations = 1000;
    double dyn_num_trials_mult = 3.0;
    double success_prob = 0.9999;
    unsigned long seed = 0;

    // Per-data-type error thresholds (unsquared, in pixels)
    // e.g., {max_reproj_error, max_line_error} for points and lines
    std::vector<double> max_errors;

    // Per-data-type weights for MSAC scoring (optional)
    // If empty, all types are weighted equally
    std::vector<double> data_type_weights;
};

// Statistics returned by hybrid RANSAC
struct HybridRansacStats {
    size_t iterations = 0;
    size_t refinements = 0;
    size_t num_inliers = 0;
    double inlier_ratio = 0.0;
    double model_score = std::numeric_limits<double>::max();

    // Per-data-type statistics
    std::vector<size_t> num_inliers_per_type;
    std::vector<double> inlier_ratios;

    // Per-solver statistics
    std::vector<size_t> num_iterations_per_solver;
    int best_solver_type = -1;
};

} // namespace poselib

#endif
=======
} // namespace poselib
>>>>>>> f1dbee5b
<|MERGE_RESOLUTION|>--- conflicted
+++ resolved
@@ -121,7 +121,6 @@
     Eigen::Vector3d X1, X2;
 };
 
-<<<<<<< HEAD
 // Options for hybrid RANSAC with multiple data types and minimal solvers.
 // Extends RansacOptions with per-type thresholds.
 struct HybridRansacOptions {
@@ -158,8 +157,3 @@
 };
 
 } // namespace poselib
-
-#endif
-=======
-} // namespace poselib
->>>>>>> f1dbee5b
