--- conflicted
+++ resolved
@@ -44,7 +44,7 @@
 RansacStats ransac_pnp(const std::vector<Point2D> &x, const std::vector<Point3D> &X, const AbsolutePoseOptions &opt,
                        CameraPose *best_model, std::vector<char> *best_inliers) {
 
-    if (!opt.score_initial_model) {
+    if (!opt.ransac.score_initial_model) {
         best_model->q << 1.0, 0.0, 0.0, 0.0;
         best_model->t.setZero();
     }
@@ -93,19 +93,12 @@
 }
 
 RansacStats ransac_gen_pnp(const std::vector<std::vector<Point2D>> &x, const std::vector<std::vector<Point3D>> &X,
-<<<<<<< HEAD
                            const std::vector<CameraPose> &camera_ext, const AbsolutePoseOptions &opt,
                            CameraPose *best_model, std::vector<std::vector<char>> *best_inliers) {
-    best_model->q << 1.0, 0.0, 0.0, 0.0;
-    best_model->t.setZero();
-=======
-                           const std::vector<CameraPose> &camera_ext, const RansacOptions &opt, CameraPose *best_model,
-                           std::vector<std::vector<char>> *best_inliers) {
-    if (!opt.score_initial_model) {
-        best_model->q << 1.0, 0.0, 0.0, 0.0;
-        best_model->t.setZero();
-    }
->>>>>>> 7a0bd01e
+    if (!opt.ransac.score_initial_model) {
+        best_model->q << 1.0, 0.0, 0.0, 0.0;
+        best_model->t.setZero();
+    }
     GeneralizedAbsolutePoseEstimator estimator(opt, x, X, camera_ext);
     RansacStats stats = ransac<GeneralizedAbsolutePoseEstimator>(estimator, opt.ransac, best_model);
 
@@ -125,7 +118,7 @@
                         const AbsolutePoseOptions &opt, CameraPose *best_model, std::vector<char> *inliers_points,
                         std::vector<char> *inliers_lines) {
 
-    if (!opt.score_initial_model) {
+    if (!opt.ransac.score_initial_model) {
         best_model->q << 1.0, 0.0, 0.0, 0.0;
         best_model->t.setZero();
     }
@@ -146,19 +139,12 @@
     return stats;
 }
 
-<<<<<<< HEAD
 RansacStats ransac_relpose(const std::vector<Point2D> &x1, const std::vector<Point2D> &x2,
                            const RelativePoseOptions &opt, CameraPose *best_model, std::vector<char> *best_inliers) {
-    best_model->q << 1.0, 0.0, 0.0, 0.0;
-    best_model->t.setZero();
-=======
-RansacStats ransac_relpose(const std::vector<Point2D> &x1, const std::vector<Point2D> &x2, const RansacOptions &opt,
-                           CameraPose *best_model, std::vector<char> *best_inliers) {
-    if (!opt.score_initial_model) {
-        best_model->q << 1.0, 0.0, 0.0, 0.0;
-        best_model->t.setZero();
-    }
->>>>>>> 7a0bd01e
+    if (!opt.ransac.score_initial_model) {
+        best_model->q << 1.0, 0.0, 0.0, 0.0;
+        best_model->t.setZero();
+    }
     RelativePoseEstimator estimator(opt, x1, x2);
     RansacStats stats = ransac<RelativePoseEstimator>(estimator, opt.ransac, best_model);
 
@@ -184,7 +170,7 @@
 RansacStats ransac_shared_focal_relpose(const std::vector<Point2D> &x1, const std::vector<Point2D> &x2,
                                         const RelativePoseOptions &opt, ImagePair *best_model,
                                         std::vector<char> *best_inliers) {
-    if (!opt.score_initial_model) {
+    if (!opt.ransac.score_initial_model) {
         best_model->pose.q << 1.0, 0.0, 0.0, 0.0;
         best_model->pose.t.setZero();
         best_model->camera1 = Camera("SIMPLE_PINHOLE", std::vector<double>{1.0, 0.0, 0.0}, -1, -1);
@@ -208,7 +194,7 @@
                                const RelativePoseOptions &opt, Eigen::Matrix3d *best_model,
                                std::vector<char> *best_inliers) {
 
-    if (!opt.score_initial_model) {
+    if (!opt.ransac.score_initial_model) {
         best_model->setIdentity();
     }
     RansacStats stats;
@@ -260,7 +246,7 @@
                               const HomographyOptions &opt, Eigen::Matrix3d *best_model,
                               std::vector<char> *best_inliers) {
 
-    if (!opt.score_initial_model) {
+    if (!opt.ransac.score_initial_model) {
         best_model->setIdentity();
     }
 
@@ -275,7 +261,7 @@
 RansacStats ransac_gen_relpose(const std::vector<PairwiseMatches> &matches, const std::vector<CameraPose> &camera1_ext,
                                const std::vector<CameraPose> &camera2_ext, const RelativePoseOptions &opt,
                                CameraPose *best_model, std::vector<std::vector<char>> *best_inliers) {
-    if (!opt.score_initial_model) {
+    if (!opt.ransac.score_initial_model) {
         best_model->q << 1.0, 0.0, 0.0, 0.0;
         best_model->t.setZero();
     }
@@ -309,7 +295,7 @@
                                const std::vector<PairwiseMatches> &matches2D_2D, const std::vector<CameraPose> &map_ext,
                                const AbsolutePoseOptions &opt, CameraPose *best_model, std::vector<char> *inliers_2D_3D,
                                std::vector<std::vector<char>> *inliers_2D_2D) {
-    if (!opt.score_initial_model) {
+    if (!opt.ransac.score_initial_model) {
         best_model->q << 1.0, 0.0, 0.0, 0.0;
         best_model->t.setZero();
     }
@@ -352,7 +338,7 @@
                                  const AbsolutePoseOptions &opt, CameraPose *best_model,
                                  std::vector<char> *best_inliers) {
 
-    if (!opt.score_initial_model) {
+    if (!opt.ransac.score_initial_model) {
         best_model->q << 1.0, 0.0, 0.0, 0.0;
         best_model->t.setZero();
     }
