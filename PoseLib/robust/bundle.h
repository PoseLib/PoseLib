--- conflicted
+++ resolved
@@ -48,23 +48,6 @@
 BundleStats bundle_adjust(const std::vector<Point2D> &x, const std::vector<Point3D> &X, Image *image,
                           const BundleOptions &opt = BundleOptions(),
                           const std::vector<double> &weights = std::vector<double>());
-
-<<<<<<< HEAD
-/*
-=======
-// Optimize focal length as well
-BundleStats bundle_adjust(const std::vector<Point2D> &x, const std::vector<Point3D> &X, Image *image,
-                          const BundleOptions &opt = BundleOptions(),
-                          const std::vector<double> &weights = std::vector<double>());
-
->>>>>>> ef703362
-// opt_line is used to define the robust loss used for the line correspondences
-BundleStats bundle_adjust(const std::vector<Point2D> &points2D, const std::vector<Point3D> &points3D,
-                          const std::vector<Line2D> &lines2D, const std::vector<Line3D> &lines3D, CameraPose *pose,
-                          const BundleOptions &opt = BundleOptions(), const BundleOptions &opt_line = BundleOptions(),
-                          const std::vector<double> &weights_pts = std::vector<double>(),
-                          const std::vector<double> &weights_line = std::vector<double>());
-*/
 
 BundleStats bundle_adjust(const std::vector<Point2D> &points2D, const std::vector<Point3D> &points3D,
                           const std::vector<Line2D> &lines2D, const std::vector<Line3D> &lines3D, const Camera &camera,
