# Set SOURCES variable
set(SOURCES
    solvers/gp3p.cc
    solvers/gp4ps.cc
    solvers/p1p2ll.cc
    solvers/p2p1ll.cc
    solvers/p2p2pl.cc
    solvers/p3ll.cc
    solvers/p3p.cc
    solvers/p3p_ding.cc
    solvers/p4pf.cc
    solvers/p5lp_radial.cc
    solvers/p6lp.cc
    solvers/ugp2p.cc
    solvers/ugp3ps.cc
    solvers/up1p2pl.cc
    solvers/up2p.cc
    solvers/up4pl.cc
    solvers/ugp4pl.cc
    solvers/relpose_upright_3pt.cc
    solvers/relpose_upright_planar_2pt.cc
    solvers/relpose_upright_planar_3pt.cc
    solvers/relpose_8pt.cc
    solvers/relpose_5pt.cc
    solvers/relpose_7pt.cc
    solvers/gen_relpose_upright_4pt.cc
    solvers/gen_relpose_5p1pt.cc
    solvers/gen_relpose_6pt.cc
    solvers/homography_4pt.cc
    misc/qep.cc
    misc/univariate.cc
    misc/essential.cc
    misc/re3q3.cc
    misc/camera_models.cc
    robust.cc
    robust/ransac.cc
    robust/bundle.cc
    robust/utils.cc
    robust/sampling.cc
    robust/estimators/absolute_pose.cc
    robust/estimators/relative_pose.cc
    robust/estimators/hybrid_pose.cc
    robust/estimators/homography.cc
)

# Set HEADERS_PUBLIC variable
set(HEADERS_PUBLIC
    alignment.h
    solvers/gp3p.h
    solvers/gp4ps.h
    solvers/p1p2ll.h
    solvers/p2p1ll.h
    solvers/p2p2pl.h
    solvers/p3ll.h
    solvers/p3p.h
    solvers/p3p_ding.h
    solvers/p4pf.h
    solvers/p5lp_radial.h
    solvers/p6lp.h
    solvers/ugp2p.h
    solvers/ugp3ps.h
    solvers/up1p2pl.h
    solvers/up2p.h
    solvers/up4pl.h
    solvers/ugp4pl.h
    solvers/relpose_upright_3pt.h
    solvers/relpose_upright_planar_2pt.h
    solvers/relpose_upright_planar_3pt.h
    solvers/relpose_8pt.h
    solvers/relpose_5pt.h
    solvers/relpose_7pt.h
    solvers/gen_relpose_upright_4pt.h
    solvers/gen_relpose_5p1pt.h
    solvers/gen_relpose_6pt.h
    solvers/homography_4pt.h
    misc/quaternion.h
<<<<<<< HEAD
    misc/camera_models.h
=======
    misc/colmap_models.h
    misc/qep.h
    misc/univariate.h
    misc/sturm.h
    misc/essential.h
    misc/re3q3.h
>>>>>>> dce631d7
    robust.h
    types.h
    camera_pose.h
    alignment.h
    robust/ransac.h
    robust/ransac_impl.h
    robust/bundle.h
    robust/utils.h
    robust/sampling.h
    robust/lm_impl.h
    robust/jacobian_impl.h
    robust/estimators/absolute_pose.h
    robust/estimators/relative_pose.h
    robust/estimators/hybrid_pose.h
    robust/estimators/homography.h
)

# Set HEADERS_PRIVATE variable
set(HEADERS_PRIVATE )

# library configuration
include(${PROJECT_SOURCE_DIR}/cmake/LibraryConfig.cmake)

# Eigen
target_link_libraries(${LIBRARY_NAME} Eigen3::Eigen)<|MERGE_RESOLUTION|>--- conflicted
+++ resolved
@@ -74,16 +74,7 @@
     solvers/gen_relpose_6pt.h
     solvers/homography_4pt.h
     misc/quaternion.h
-<<<<<<< HEAD
     misc/camera_models.h
-=======
-    misc/colmap_models.h
-    misc/qep.h
-    misc/univariate.h
-    misc/sturm.h
-    misc/essential.h
-    misc/re3q3.h
->>>>>>> dce631d7
     robust.h
     types.h
     camera_pose.h
