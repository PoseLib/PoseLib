--- conflicted
+++ resolved
@@ -33,12 +33,8 @@
     misc/univariate.cc
     misc/essential.cc
     misc/re3q3.cc
-<<<<<<< HEAD
     misc/camera_models.cc
-=======
-    misc/colmap_models.cc
-        misc/decompositions.cc
->>>>>>> 90f47ffc
+    misc/decompositions.cc
     robust.cc
     robust/ransac.cc
     robust/bundle.cc
@@ -83,17 +79,13 @@
     solvers/gen_relpose_6pt.h
     solvers/homography_4pt.h
     misc/quaternion.h
-<<<<<<< HEAD
     misc/camera_models.h
-=======
-    misc/colmap_models.h
     misc/qep.h
     misc/univariate.h
     misc/sturm.h
     misc/essential.h
     misc/re3q3.h
-        misc/decompositions.h
->>>>>>> 90f47ffc
+    misc/decompositions.h
     robust.h
     types.h
     camera_pose.h
