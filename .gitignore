# Compiled Object files
*.slo
*.lo
*.o
*.obj

# Compiled Dynamic libraries
*.so
*.dylib
*.dll

# Compiled Static libraries
*.lai
*.la
*.a
*.lib

# Executables
*.exe
*.out
*.app

# builds
/build*/
/_build*/

# local installations
/install*/
/_install*/

# kdevelop
*.kdev4

# vs code
.vscode
.vs/*
out/*

<<<<<<< HEAD
# python package
poselib.egg-info/*
.venv/*
wheelhouse/*
=======
*.egg-info
>>>>>>> 7a0bd01e
<|MERGE_RESOLUTION|>--- conflicted
+++ resolved
@@ -36,11 +36,7 @@
 .vs/*
 out/*
 
-<<<<<<< HEAD
 # python package
-poselib.egg-info/*
+*.egg-info
 .venv/*
-wheelhouse/*
-=======
-*.egg-info
->>>>>>> 7a0bd01e
+wheelhouse/*