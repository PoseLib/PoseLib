# setup PYTHON_EXECUTABLE

find_package (Python COMPONENTS Interpreter Development)
message(STATUS "Python_EXECUTABLE: " ${Python_EXECUTABLE})

add_subdirectory(pybind11)

pybind11_add_module(pyposelib MODULE pyposelib.cc)
target_link_libraries(pyposelib PUBLIC PoseLib::PoseLib Eigen3::Eigen)
target_compile_features(pyposelib PRIVATE cxx_std_17)
set_target_properties(pyposelib PROPERTIES OUTPUT_NAME poselib)
<<<<<<< HEAD
if(MSVC)
	target_compile_options(pyposelib PRIVATE /bigobj /fp:fast)
else()
	target_compile_options(pyposelib PRIVATE
		-Wall -Werror -fPIC -Wno-ignored-optimization-argument)
=======
if(NOT MSVC)
    if (MARCH_NATIVE)
        target_compile_options(pyposelib PRIVATE -march=native -Wall -Werror -fPIC -Wno-ignored-optimization-argument)
    else()
        target_compile_options(pyposelib PRIVATE -Wall -Werror -fPIC)
    endif()
>>>>>>> 7a0bd01e
endif()<|MERGE_RESOLUTION|>--- conflicted
+++ resolved
@@ -9,18 +9,12 @@
 target_link_libraries(pyposelib PUBLIC PoseLib::PoseLib Eigen3::Eigen)
 target_compile_features(pyposelib PRIVATE cxx_std_17)
 set_target_properties(pyposelib PROPERTIES OUTPUT_NAME poselib)
-<<<<<<< HEAD
 if(MSVC)
 	target_compile_options(pyposelib PRIVATE /bigobj /fp:fast)
 else()
-	target_compile_options(pyposelib PRIVATE
-		-Wall -Werror -fPIC -Wno-ignored-optimization-argument)
-=======
-if(NOT MSVC)
     if (MARCH_NATIVE)
         target_compile_options(pyposelib PRIVATE -march=native -Wall -Werror -fPIC -Wno-ignored-optimization-argument)
     else()
         target_compile_options(pyposelib PRIVATE -Wall -Werror -fPIC)
     endif()
->>>>>>> 7a0bd01e
 endif()