--- conflicted
+++ resolved
@@ -26,18 +26,8 @@
 	target_compile_options(${LIBRARY_NAME} PRIVATE /bigobj /fp:fast)
 else()
 	# If you change this, make sure to update the corresponding line in the pybind CMakeLists
-<<<<<<< HEAD
 	target_compile_options(${LIBRARY_NAME} PRIVATE
 		-Wall -Werror -fPIC -Wno-ignored-optimization-argument)
-=======
-	if (MARCH_NATIVE)
-		target_compile_options(${LIBRARY_NAME} PRIVATE
-			-march=native -Wall -Werror -fPIC -Wno-ignored-optimization-argument)
-	else()
-		target_compile_options(${LIBRARY_NAME} PRIVATE
-			-Wall -Werror -fPIC)
-	endif()
->>>>>>> d406c080
 	if (CMAKE_CXX_COMPILER_ID STREQUAL "GNU")
 		target_compile_options(${LIBRARY_NAME} PRIVATE
 				-Wno-maybe-uninitialized)
