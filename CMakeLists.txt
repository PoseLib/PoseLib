cmake_minimum_required(VERSION 3.10)

project(PoseLib VERSION 2.1.0)

# Set variables
set(LIBRARY_NAME   ${PROJECT_NAME})
set(LIBRARY_FOLDER ${PROJECT_NAME})
include(${PROJECT_SOURCE_DIR}/cmake/SetEnv.cmake)

option(MARCH_NATIVE "Builds with -march=native" OFF)
function(set_compile_flags build_target)
<<<<<<< HEAD
	if(MSVC)
		target_compile_options(${build_target} PRIVATE /bigobj /fp:fast)
	else()
		target_compile_options(${build_target} PRIVATE
				-O3 -Wall -Werror -fPIC -Wno-sign-compare -Wfatal-errors)
		if(MARCH_NATIVE)
			target_compile_options(${build_target} PRIVATE -march=native)
		endif()
		if (CMAKE_CXX_COMPILER_ID STREQUAL "GNU")
			target_compile_options(${build_target} PRIVATE
					-Wno-maybe-uninitialized)
		endif()
	endif()
	target_compile_features(${build_target} PUBLIC cxx_std_17)
=======
if(MSVC)
	target_compile_options(${build_target} PRIVATE /bigobj /fp:fast)
else()
	target_compile_options(${build_target} PRIVATE
		-O3 -Wall -Werror -fPIC -Wno-sign-compare -Wfatal-errors)
	if(MARCH_NATIVE)
		target_compile_options(${build_target} PRIVATE -march=native)
	endif()
	if (CMAKE_CXX_COMPILER_ID STREQUAL "GNU")
		target_compile_options(${build_target} PRIVATE
				-Wno-maybe-uninitialized)
	endif()
endif()
target_compile_features(${build_target} PUBLIC cxx_std_17)
>>>>>>> bb1167b5
endfunction()

# Eigen
find_package(Eigen3)

# Library sources
add_subdirectory(${LIBRARY_FOLDER})
# Compilation options
set_compile_flags(${LIBRARY_NAME})


# Benchmark
option(WITH_BENCHMARK "Build benchmark example." OFF)
if(WITH_BENCHMARK)
	add_subdirectory(benchmark)
endif()


# Unit tests
option(BUILD_TESTS "Build unit tests." OFF)
if(BUILD_TESTS)
	add_subdirectory(tests)
endif()


# python bindings
option(PYTHON_PACKAGE "Build python package." OFF)
if(PYTHON_PACKAGE)
	add_subdirectory(pybind)
endif()<|MERGE_RESOLUTION|>--- conflicted
+++ resolved
@@ -9,22 +9,6 @@
 
 option(MARCH_NATIVE "Builds with -march=native" OFF)
 function(set_compile_flags build_target)
-<<<<<<< HEAD
-	if(MSVC)
-		target_compile_options(${build_target} PRIVATE /bigobj /fp:fast)
-	else()
-		target_compile_options(${build_target} PRIVATE
-				-O3 -Wall -Werror -fPIC -Wno-sign-compare -Wfatal-errors)
-		if(MARCH_NATIVE)
-			target_compile_options(${build_target} PRIVATE -march=native)
-		endif()
-		if (CMAKE_CXX_COMPILER_ID STREQUAL "GNU")
-			target_compile_options(${build_target} PRIVATE
-					-Wno-maybe-uninitialized)
-		endif()
-	endif()
-	target_compile_features(${build_target} PUBLIC cxx_std_17)
-=======
 if(MSVC)
 	target_compile_options(${build_target} PRIVATE /bigobj /fp:fast)
 else()
@@ -39,7 +23,6 @@
 	endif()
 endif()
 target_compile_features(${build_target} PUBLIC cxx_std_17)
->>>>>>> bb1167b5
 endfunction()
 
 # Eigen
