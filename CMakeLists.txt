cmake_minimum_required(VERSION 3.10)

<<<<<<< HEAD
project(PoseLib VERSION 2.1.0)
=======
project(PoseLib VERSION 2.0.4)
>>>>>>> 0439b2d3

# Set variables
set(LIBRARY_NAME   ${PROJECT_NAME})
set(LIBRARY_FOLDER ${PROJECT_NAME})
include(${PROJECT_SOURCE_DIR}/cmake/SetEnv.cmake)

option(MARCH_NATIVE "Builds with -march=native" OFF)
function(set_compile_flags build_target)
if(MSVC)
	target_compile_options(${build_target} PRIVATE /bigobj /fp:fast)
else()
	target_compile_options(${build_target} PRIVATE
		-O3 -Wall -Werror -fPIC -Wno-sign-compare -Wfatal-errors)
	if(MARCH_NATIVE)
		target_compile_options(${build_target} PRIVATE -march=native)
	endif()
	if (CMAKE_CXX_COMPILER_ID STREQUAL "GNU")
		target_compile_options(${build_target} PRIVATE
				-Wno-maybe-uninitialized)
	endif()
endif()
target_compile_features(${build_target} PUBLIC cxx_std_17)
endfunction()


# Eigen
find_package(Eigen3)

# Library sources
add_subdirectory(${LIBRARY_FOLDER})
# Compilation options
set_compile_flags(${LIBRARY_NAME})


# Benchmark
option(WITH_BENCHMARK "Build benchmark example." OFF)
if(WITH_BENCHMARK)
	add_subdirectory(benchmark)
endif()


<<<<<<< HEAD
# Unit tests
option(BUILD_TESTS "Build unit tests." OFF)
if(BUILD_TESTS)
	add_subdirectory(tests)
=======
# Compilation options
option(MARCH_NATIVE "Enable CPU specific optimizations" ON)
if(MSVC)
	target_compile_options(${LIBRARY_NAME} PRIVATE /bigobj /fp:fast)
else()
	# If you change this, make sure to update the corresponding line in the pybind CMakeLists
	if (MARCH_NATIVE)
		target_compile_options(${LIBRARY_NAME} PRIVATE
			-march=native -Wall -Werror -fPIC -Wno-ignored-optimization-argument)
	else()
		target_compile_options(${LIBRARY_NAME} PRIVATE
			-Wall -Werror -fPIC)
	endif()
	if (CMAKE_CXX_COMPILER_ID STREQUAL "GNU")
		target_compile_options(${LIBRARY_NAME} PRIVATE
				-Wno-maybe-uninitialized)
	endif()
endif()

# python bindings
option(PYTHON_PACKAGE "Build python package." OFF)
if(PYTHON_PACKAGE)
	add_subdirectory(pybind)
>>>>>>> 0439b2d3
endif()<|MERGE_RESOLUTION|>--- conflicted
+++ resolved
@@ -1,10 +1,6 @@
 cmake_minimum_required(VERSION 3.10)
 
-<<<<<<< HEAD
 project(PoseLib VERSION 2.1.0)
-=======
-project(PoseLib VERSION 2.0.4)
->>>>>>> 0439b2d3
 
 # Set variables
 set(LIBRARY_NAME   ${PROJECT_NAME})
@@ -29,7 +25,6 @@
 target_compile_features(${build_target} PUBLIC cxx_std_17)
 endfunction()
 
-
 # Eigen
 find_package(Eigen3)
 
@@ -46,34 +41,8 @@
 endif()
 
 
-<<<<<<< HEAD
 # Unit tests
 option(BUILD_TESTS "Build unit tests." OFF)
 if(BUILD_TESTS)
 	add_subdirectory(tests)
-=======
-# Compilation options
-option(MARCH_NATIVE "Enable CPU specific optimizations" ON)
-if(MSVC)
-	target_compile_options(${LIBRARY_NAME} PRIVATE /bigobj /fp:fast)
-else()
-	# If you change this, make sure to update the corresponding line in the pybind CMakeLists
-	if (MARCH_NATIVE)
-		target_compile_options(${LIBRARY_NAME} PRIVATE
-			-march=native -Wall -Werror -fPIC -Wno-ignored-optimization-argument)
-	else()
-		target_compile_options(${LIBRARY_NAME} PRIVATE
-			-Wall -Werror -fPIC)
-	endif()
-	if (CMAKE_CXX_COMPILER_ID STREQUAL "GNU")
-		target_compile_options(${LIBRARY_NAME} PRIVATE
-				-Wno-maybe-uninitialized)
-	endif()
-endif()
-
-# python bindings
-option(PYTHON_PACKAGE "Build python package." OFF)
-if(PYTHON_PACKAGE)
-	add_subdirectory(pybind)
->>>>>>> 0439b2d3
 endif()